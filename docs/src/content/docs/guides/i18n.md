--- conflicted
+++ resolved
@@ -69,11 +69,8 @@
 export default defineConfig({
   integrations: [
     starlight({
-<<<<<<< HEAD
+      title: 'My Docs',
       defaultLocale: 'root', // optional
-=======
-      title: 'My Docs',
->>>>>>> 1d2412fc
       locales: {
         root: {
           label: 'English',
